--- conflicted
+++ resolved
@@ -54,13 +54,8 @@
  *
  * \return \c true on success, else \c false.
  */
-<<<<<<< HEAD
 gboolean
-clr_oci_expand_cmdline (struct clr_oci_config *config,
-=======
-private gboolean
 cc_oci_expand_cmdline (struct cc_oci_config *config,
->>>>>>> 068d8296
 		gchar **args)
 {
 	struct stat       st;
@@ -224,7 +219,7 @@
 		}
 
 		if (config->net.gateway) {
-			ret = clr_oci_replace_string (arg,
+			ret = cc_oci_replace_string (arg,
 					"@GATEWAY@", config->net.gateway);
 			if (! ret) {
 				goto out;
@@ -232,7 +227,7 @@
 		}
 
 		if (config->net.mac_address) {
-			ret = clr_oci_replace_string (arg,
+			ret = cc_oci_replace_string (arg,
 					"@MAC_ADDRESS@",
 					config->net.mac_address);
 			if (! ret) {
@@ -241,7 +236,7 @@
 		}
 
 		if (config->net.ip_address) {
-			ret = clr_oci_replace_string (arg,
+			ret = cc_oci_replace_string (arg,
 					"@IP_ADDRESS@",
 					config->net.ip_address);
 			if (! ret) {
@@ -250,7 +245,7 @@
 		}
 
 		if (config->net.ifname) {
-			ret = clr_oci_replace_string (arg,
+			ret = cc_oci_replace_string (arg,
 					"@IFNAME@",
 					config->net.ifname);
 			if (! ret) {
@@ -259,7 +254,7 @@
 		}
 
 		if (config->net.bridge) {
-			ret = clr_oci_replace_string (arg,
+			ret = cc_oci_replace_string (arg,
 					"@BRIDGE@",
 					config->net.bridge);
 			if (! ret) {
