/*
 * This file is part of cc-oci-runtime.
 *
 * Copyright (C) 2016 Intel Corporation
 *
 * This program is free software; you can redistribute it and/or
 * modify it under the terms of the GNU General Public License
 * as published by the Free Software Foundation; either version 2
 * of the License, or (at your option) any later version.
 *
 * This program is distributed in the hope that it will be useful,
 * but WITHOUT ANY WARRANTY; without even the implied warranty of
 * MERCHANTABILITY or FITNESS FOR A PARTICULAR PURPOSE.  See the
 * GNU General Public License for more details.
 *
 * You should have received a copy of the GNU General Public License
 * along with this program; if not, write to the Free Software
 * Foundation, Inc., 51 Franklin Street, Fifth Floor, Boston, MA  02110-1301, USA.
 */

/**
 * \file
 *
 * Open Container Initiative (OCI) routines.
 *
 * \see https://www.opencontainers.org/
 */

#include <string.h>
#include <stdbool.h>
#include <errno.h>
#include <sys/types.h>

#include <glib.h>
#include <glib/gstdio.h>
#include <glib/gprintf.h>
#include <gio/gunixsocketaddress.h>
#include <json-glib/json-glib.h>
#include <json-glib/json-gobject.h>

#include "common.h"
#include "oci.h"
#include "util.h"
#include "process.h"
#include "network.h"
#include "json.h"
#include "mount.h"
#include "state.h"
#include "oci-config.h"
#include "runtime.h"
#include "spec_handler.h"
#include "command.h"

extern struct start_data start_data;

/** Format options for VM fields to display. */
struct format_options
{
	/** If \c true, output in JSON format. */
	gboolean    use_json;

	/** Used for JSON formatting. */
	JsonArray  *array;

	/* If \c true, show hypervisor, image and kernel details. */
	gboolean    show_all;

	int         id_width;
	int         pid_width;
	int         status_width;
	int         bundle_width;
	int         created_width;

	int         hypervisor_width;
	int         image_width;
	int         kernel_width;
};

/** used by stdin and stdout socket watchers */
struct socket_watcher_data
{
	GMainLoop* loop;
	GIOChannel* socket_io;
	struct oci_state *state;
	gboolean setup_success;
};

/**
 * Used by watcher_runtime_dir(), handle_process_socket() and
 * handle_socket_close() to determine when the VM has finished starting
 * and also when it has shutdown.
 */
struct process_watcher_data
{
	struct cc_oci_config  *config;
	GMainLoop              *loop;
	GSocket                *socket;
	GSocketAddress         *src_address;
	GIOChannel             *channel;
	gboolean                failed;
};

/*!
 * Get the path of the specified file below the bundle path.
 *
 * \param bundle_path Full path to containers bundle path.
 * \param file Full path to file to find below \p bundle_path.
 *
 * \return Newly-allocated path string on success, else \c NULL.
 */
gchar *
cc_oci_get_bundlepath_file (const gchar *bundle_path,
		const gchar *file)
{
	if ((!bundle_path) || (!(*bundle_path)) ||
		(!file) || (!(*file))) {
		return NULL;
	}

	return g_build_path ("/", bundle_path, file, NULL);
}

/*!
 * Determine the containers config file, its configuration
 * and state.
 *
 * \param[out] config_file Dynamically-allocated path to containers
 * config file.
 * \param[out] config \ref cc_oci_config.
 * \param[out] state \ref oci_state.
 *
 * \note Used by the "stop" command.
 *
 * \return \c true on success, else \c false.
 */
gboolean
cc_oci_get_config_and_state (gchar **config_file,
		struct cc_oci_config *config,
		struct oci_state **state)
{
	if ((!config_file) || (!config) || (!state)) {
		return false;
	}

	if (! cc_oci_runtime_path_get (config)) {
			return false;
	}

	if (! cc_oci_state_file_get (config)) {
		return false;
	}

	*state = cc_oci_state_file_read (config->state.state_file_path);
	if (! (*state)) {
		g_critical("failed to read state file for container %s",
		           config->optarg_container_id);
		goto err;
	}

	/* Fill in further details to make the config valid */
	config->bundle_path = g_strdup ((*state)->bundle_path);
	config->state.workload_pid = (*state)->pid;
	config->state.status = (*state)->status;

	g_strlcpy (config->state.comms_path, (*state)->comms_path,
			sizeof (config->state.comms_path));

	g_strlcpy (config->state.procsock_path,
			(*state)->procsock_path,
			sizeof (config->state.procsock_path));

	*config_file = cc_oci_config_file_path ((*state)->bundle_path);
	if (! (*config_file)) {
		goto err;
	}

	return true;

err:
	cc_oci_state_free (*state);
	g_free_if_set (*config_file);
	return false;
}

/*!
 * Forcibly stop the Hypervisor.
 *
 * \param config \ref cc_oci_config.
 * \param state \ref oci_state.
 * \param signum Signal number to send to hypervisor.
 *
 * \return \c true on success, else \c false.
 */
gboolean
cc_oci_kill (struct cc_oci_config *config,
		struct oci_state *state,
		int signum)
{
	enum oci_status last_status;

	if (! (config && state)) {
		return false;
	}

	/* save current status */
	last_status = config->state.status;

	/* stopping container */
	config->state.status = OCI_STATUS_STOPPING;

	/* update state file */
	if (! cc_oci_state_file_create (config, state->create_time)) {
		g_critical ("failed to recreate state file");
		return false;
	}

	if (kill (state->pid, signum) < 0) {
		g_critical ("failed to stop container %s "
				"running with pid %u: %s",
				config->optarg_container_id,
				(unsigned)state->pid,
				strerror (errno));
		/* revert container status */
		config->state.status = last_status;
		if (! cc_oci_state_file_create (config, state->create_time)) {
			g_critical ("failed to recreate state file");
			return false;
		}
		return false;
	}

	config->state.status = OCI_STATUS_STOPPED;

	/* update state file */
	if (! cc_oci_state_file_create (config, state->create_time)) {
		g_critical ("failed to recreate state file");
		return false;
	}

	return true;
}

/*!
 * Determine if the VM is running.
 *
 * \param  state \ref oci_state.
 *
 * \return \c true on success, else \c false.
 */
private gboolean
cc_oci_vm_running (const struct oci_state *state)
{
	if (! (state && state->pid)) {
		return false;
	}

	return kill (state->pid, 0) == 0;
}

/*!
 * Watcher for socket stdin.
 *
 * \param  source GIOChannel.
 * \param  condition GIOCondition.
 * \param  buffer GString.
 *
 * \return \c false to ignore event.
 */
static gboolean
watcher_socket_stdin(GIOChannel* source, GIOCondition condition,
    GString* buffer)
{
	gsize bytes_written;
	GIOStatus status;

	if (condition == G_IO_HUP) {
		g_io_channel_unref(source);
		goto out;
	}
	do {
		status = g_io_channel_write_chars(source, buffer->str,
				(gssize)buffer->len, &bytes_written, NULL);
	}while(status == G_IO_STATUS_NORMAL && buffer->len != bytes_written );

	g_io_channel_flush(source, NULL);

out:
	g_string_free(buffer, true);

	/* unregister this watcher */
	return false;
}

/*!
 * Watcher for socket stdout.
 *
 * \param  source GIOChannel.
 * \param  condition GIOCondition.
 * \param  data \ref socket_watcher_data.
 *
 * \return \c false to ignore event.
 */
static gboolean
watcher_socket_stdout(GIOChannel* source, GIOCondition condition,
    struct socket_watcher_data *data)
{
	GIOStatus status;
	gchar buffer[LINE_MAX];
	gsize bytes_read;
	gboolean ret = true;

	if (condition == G_IO_HUP) {
		g_io_channel_unref(source);
		ret = false;
		goto out;
	}

	/* read and print all chars */
	while(true) {
		status = g_io_channel_read_chars(source, buffer, sizeof(buffer),
				&bytes_read, NULL);
		if (status != G_IO_STATUS_NORMAL) {
			break;
		}
		if (bytes_read < sizeof(buffer)) {
			g_strlcpy(buffer+bytes_read, "", 1);
		}
		g_print("%s", buffer);
	}
out:
	/* if vm is not running exit */
	if (! cc_oci_vm_running(data->state)) {
		if (data->loop) {
			g_main_loop_quit(data->loop);
			return false;
		}
	}

	return ret;
}

/*!
 * Watcher for stdin.
 *
 * \param  source GIOChannel.
 * \param  condition GIOCondition.
 * \param  data \ref socket_watcher_data.
 *
 * \return \c false to ignore event.
 */
static gboolean
watcher_stdin(GIOChannel* source, GIOCondition condition,
    struct socket_watcher_data *data)
{
	GIOStatus status;
	GString* buffer;
	gboolean ret = true;

	if (condition == G_IO_HUP) {
		g_io_channel_unref(source);
		ret = false;
		goto out;
	}

	buffer = g_string_new("");
	status = g_io_channel_read_line_string(source, buffer, NULL, NULL);
	if (status != G_IO_STATUS_NORMAL) {
		if (buffer) {
			g_string_free(buffer, true);
		}
		goto out;
	}

	/* buffer will be freed by watcher_socket_stdin */
	g_io_add_watch(data->socket_io, G_IO_OUT | G_IO_HUP,
		(GIOFunc)watcher_socket_stdin, buffer);
out:
	/* if vm is not running exit */
	if (! cc_oci_vm_running(data->state)) {
		if (data->loop) {
			g_main_loop_quit(data->loop);
			return false;
		}
	}

	return ret;
}

/*!
 * Attach to the Hypervisor.
 *
 * \param config \ref cc_oci_config.
 * \param state \ref oci_state.
 *
 * \return \c true on success, else \c false.
 */
gboolean
cc_oci_attach (struct cc_oci_config *config,
		struct oci_state *state)
{
	gboolean result = false;
	GSocket* socket;
	GSocketAddress* src_address;
	GError *error = NULL;
	int socket_fd;
	GIOChannel* socket_io;
	GIOChannel* std_in;
	GMainLoop* loop;
	struct socket_watcher_data data = { 0 };

	loop = g_main_loop_new (NULL, false);
	if (! loop) {
		g_critical("failed to create main loop");
		return false;
	}

	socket = g_socket_new(G_SOCKET_FAMILY_UNIX, G_SOCKET_TYPE_STREAM, 0, &error);
	if (! socket) {
		g_critical("failed to create unix socket");
		if (error) {
			g_critical("error: %s", error->message);
			g_error_free (error);
		}
		goto fail1;
	}

	src_address = g_unix_socket_address_new_with_type(state->console, -1,
			G_UNIX_SOCKET_ADDRESS_PATH);
	if (! src_address) {
		g_critical("failed to create socket address: %s", state->console);
		goto fail2;
	}

	if (! g_socket_connect(socket, src_address, NULL, &error)) {
		g_critical("failed to connect socket");
		if (error) {
			g_critical("error: %s", error->message);
			g_error_free (error);
		}
		goto fail3;
	}

	/* ensure non-blocking mode */
	g_socket_set_blocking(socket, false);

	/* get socket fd to create GIOChannel */
	socket_fd = g_socket_get_fd(socket);

	/* add watcher to socket stdout */
	socket_io = g_io_channel_unix_new(socket_fd);
	if (! socket_io) {
		g_critical("failed to create io channel");
		goto fail3;
	}

	std_in = g_io_channel_unix_new(STDIN_FILENO);
	if (! std_in) {
		g_critical("failed to create io channel");
		goto fail4;
	}

	data.loop = loop;
	data.state = state;
	data.socket_io = socket_io;

	/* add stdin watcher */
	g_io_add_watch(std_in, G_IO_IN | G_IO_HUP,
	    (GIOFunc)watcher_stdin, &data);

	/* add socket stdout watcher */
	g_io_add_watch(socket_io, G_IO_IN | G_IO_HUP,
	    (GIOFunc)watcher_socket_stdout, &data);

	data.setup_success = true;

	/* run main loop */
	g_main_loop_run(loop);

	result = true;

	/* Free memory.
	 *
	 * Note that watcher_* functions handle freeing the channels
	 * normally.
	 */
fail4:
	g_io_channel_shutdown(socket_io, true, NULL);
	if (! data.setup_success) {
		 g_io_channel_unref (socket_io);
	}
fail3:
	g_object_unref(src_address);
fail2:
	g_object_unref(socket);
fail1:
	g_main_loop_unref(loop);

	return result;
}

/*!
 * Create the containers Clear Linux workload file
 * (\ref CC_OCI_WORKLOAD_FILE).
 *
 * \param config \ref cc_oci_config.
 *
 * \warning FIXME: Need to support running the workload as a different user/group.
 * Something like:
 *
 *      su -c "sg $group -c $cmd" $user
 *
 * \return \c true on success, else \c false.
 */
private gboolean
cc_oci_create_container_workload (struct cc_oci_config *config)
{
	GString           *contents = NULL;
	GError            *err = NULL;
	gchar             *workload_cmdline = NULL;
	g_autofree gchar  *path = NULL;
	g_autofree gchar   *cwd = NULL;
	gboolean           ret = false;
	gchar             **args = NULL;

	if (! (config && config->oci.process.args)) {
		return false;
	}

	if (! config->vm) {
		g_critical ("No vm configuration");
		goto out;
	}

	if (config->oci.process.env) {
		g_autofree gchar  *envpath = NULL;
		g_autofree gchar  *env = NULL;

		envpath = g_build_path ("/", config->oci.root.path,
				CC_OCI_ENV_FILE, NULL);
		if (! envpath) {
			return false;
		}

		env = g_strjoinv ("\n", config->oci.process.env);
		ret = g_file_set_contents (envpath, env, -1, &err);
		if (! ret) {
			g_critical ("failed to create environment file (%s): %s",
					envpath, err->message);
			g_error_free (err);
			goto out;
		}
	}

	path = g_build_path ("/", config->oci.root.path,
			CC_OCI_WORKLOAD_FILE, NULL);
	if (! path) {
		return false;
	}

	cwd = g_shell_quote (config->oci.process.cwd);
	if (! cwd) {
		return false;
	}

	g_strlcpy (config->vm->workload_path, path,
			sizeof (config->vm->workload_path));

	args = config->oci.process.args;
	while (*args != NULL) {
		gchar *new_arg = g_shell_quote(*args);
		g_free(*args);
		*args = new_arg;
		args++;
	}

	workload_cmdline = g_strjoinv (" ", config->oci.process.args);
	if (! workload_cmdline) {
		goto out;
	}

	contents = g_string_new("");
	if (! contents) {
		goto out;
	}

	/* TODO: we should probably force failure if the 'cd' fails */
	g_string_printf(contents,
			"#!%s\n"
			"cd %s\n"
			"%s\n",
			CC_OCI_WORKLOAD_SHELL,
			cwd,
			workload_cmdline);

	ret = g_file_set_contents (config->vm->workload_path,
			contents->str, (gssize)contents->len, &err);

	if (! ret) {
		g_critical ("failed to create workload file (%s): %s",
				config->vm->workload_path, err->message);
		g_error_free (err);
		goto out;
	}

	if (g_chmod (config->vm->workload_path, CC_OCI_SCRIPT_MODE) < 0) {
		g_critical ("failed to set mode for file file %s",
				config->vm->workload_path);
		goto out;
	}

	g_debug ("created workload_path %s", config->vm->workload_path);

	ret = true;

out:
	g_free_if_set (workload_cmdline);
	if (contents) {
		g_string_free(contents, true);
	}

	return ret;
}

/*!
 * Clean up all resources (including unmounts) for
 * the specified config.
 *
 * \param config \ref cc_oci_config.
 *
 * \return \c true on success, else \c false.
 */
static gboolean
cc_oci_cleanup (struct cc_oci_config *config)
{
	g_assert (config);

	if (! cc_oci_handle_unmounts (config)) {
		return false;
	}

	if (! cc_oci_state_file_delete (config)) {
		return false;
	}

	if (! cc_oci_runtime_dir_delete (config)) {
		return false;
	}

	return true;
}

/*!
 * Parse the \c GNode representation of \ref CC_OCI_CONFIG_FILE
 * and save values in the provided \ref cc_oci_config.
 *
 * \param config \ref cc_oci_config.
 *
 * \return \c true on success, else \c false.
 */
static gboolean
cc_oci_config_file_parse (struct cc_oci_config *config)
{
	g_autofree gchar  *config_file = NULL;
	g_autofree gchar  *cwd = NULL;
	GNode             *root = NULL;
	gboolean           ret = false;

	if (! config || ! config->bundle_path) {
		return false;
	}

	config_file = cc_oci_config_file_path (config->bundle_path);
	if (! config_file) {
		return false;
	}

	g_debug ("using config_file %s", config_file);

	cwd = g_get_current_dir ();
	if (! cwd) {
		return false;
	}

	/* Set bundle directory as working directory. This is required
	 * to deal with relative paths (paths relative to the bundle
	 * directory) in CC_OCI_CONFIG_FILE which must
	 * be resolved to absolutes.
	 */
	if (g_chdir (config->bundle_path) != 0) {
		g_critical ("Cannot chdir to %s: %s",
				config->bundle_path,
				strerror (errno));
		return false;
	}

	/* convert json file to GNode */
	if (! cc_oci_json_parse (&root, config_file)) {
		goto out;
	}

#ifdef DEBUG
	/* show json file converted to GNode */
	cc_oci_node_dump (root);
#endif /*DEBUG*/

	/* parse the GNode representation of CC_OCI_CONFIG_FILE */
	g_node_children_foreach (root, G_TRAVERSE_ALL,
		(GNodeForeachFunc)process_config_start, (gpointer)config);

	/* Supplement the OCI config by determining VM configuration
	 * details.
	 */
	if (! get_spec_vm_from_cfg_file (config)) {
		g_critical ("failed to find any sources of VM configuration");
		goto out;
	}

	ret = true;

out:
	g_free_node (root);

	(void)g_chdir (cwd);

	return ret;
}

/*!
 * Create the state file, apply mounts and run hooks,
 * but do not start the VM.
 *
 * \param config \ref cc_oci_config.
 *
 * \return \c true on success, else \c false.
 */
gboolean
cc_oci_create (struct cc_oci_config *config)
{
	gboolean  ret = false;

	if (! config) {
		return false;
	}

	if (! cc_oci_config_file_parse (config)) {
		return false;
	}

	if (! cc_oci_config_check (config)) {
		return false;
	}

	if (! cc_oci_runtime_dir_setup (config)) {
		if (g_file_test (config->state.runtime_path,
					G_FILE_TEST_EXISTS |
					G_FILE_TEST_IS_DIR)) {
			g_critical ("container %s already exists",
					config->optarg_container_id);
		} else {
			g_critical ("failed to create runtime directory");
		}

		return false;
	}

	if (! cc_oci_handle_mounts (config)) {
		g_critical ("failed to handle mounts");
		return false;
	}

	if (! cc_oci_create_container_workload (config)) {
		g_critical ("failed to create workload");
		return false;
	}

	// FIXME: consider dry-run mode.
	if (config->dry_run_mode) {
		g_debug ("dry-run mode: not launching VM");
		return true;
	}

	/* start VM is a stopped state (containerd requires a
	 * valid pid in the pidfile after a successful "create").
	 */
	if (! cc_oci_vm_launch (config)) {
		g_critical ("failed to launch VM");
		goto out;
	}

<<<<<<< HEAD
=======
	/* create state file before run hooks */
	if (! cc_oci_state_file_create (config, timestamp)) {
		g_critical ("failed to create state file");
		goto out;
	}

	/* If a hook returns a non-zero exit code, then an error
	 * including the exit code and the stderr is returned to the
	 * caller and the container is torn down.
	 */
	if (! cc_run_hooks (config->oci.hooks.prestart,
	                    config->state.state_file_path, true)) {
		g_critical ("failed to run prestart hooks");
	}

>>>>>>> 71cc96f4
	ret = true;

out:
	return ret;
}

/*!
 * Called when the \ref CC_OCI_PROCESS_SOCKET file is closed by the VM,
 * denoting process shutdown.
 *
 * \param source \c GIOChannel.
 * \param condition \c GIOCondition.
 * \param data \ref process_watcher_data.
 *
 * \return \c false on success, else \c true.
 */
static gboolean
handle_socket_close (GIOChannel              *source,
		GIOCondition                  condition,
		struct process_watcher_data  *data)
{
	(void)source;
	(void)condition;

	g_assert (data);
	g_assert (data->loop);

	g_main_loop_quit (data->loop);

	/* signify success */
	return false;
}

/**
 * Connect to \ref CC_OCI_PROCESS_SOCKET and set a watch to trigger
 * when the socket is closed (denoting the VM has shutdown).
 *
 * \param data \ref process_watcher_data.
 *
 * \return \c true on success, else \c false.
 */
static gboolean
handle_process_socket (struct process_watcher_data *data)
{
	gboolean         ret = false;
	int              socket_fd;
	GError          *error = NULL;
	const gchar     *path;

	if (! data || ! data->loop || ! data->config) {
		return false;
	}

	if (! data->config->state.procsock_path[0]) {
		return false;
	}

	path = data->config->state.procsock_path;

	data->socket = g_socket_new (G_SOCKET_FAMILY_UNIX,
			G_SOCKET_TYPE_STREAM, 0, &error);
	if (! data->socket) {
		g_critical("failed to create unix socket: %s",
				error->message);
		g_error_free (error);
		goto fail1;
	}

	data->src_address = g_unix_socket_address_new_with_type (path,
			-1,
			G_UNIX_SOCKET_ADDRESS_PATH);
	if (! data->src_address) {
		g_critical("failed to create socket address: %s",
				data->config->state.procsock_path);
		goto fail2;
	}

	ret = g_socket_connect(data->socket, data->src_address,
			NULL, &error);
	if (! ret) {
		g_critical("failed to connect to socket: %s",
				error->message);
		g_error_free (error);
		goto fail3;
	}

	/* ensure non-blocking mode */
	g_socket_set_blocking (data->socket, false);

	/* get socket fd to create GIOChannel */
	socket_fd = g_socket_get_fd (data->socket);

	data->channel = g_io_channel_unix_new (socket_fd);
	if (! data->channel) {
		g_critical ("failed to create io channel");
		goto fail4;
	}

	g_io_add_watch (data->channel,
			G_IO_HUP|G_IO_ERR,
			(GIOFunc)handle_socket_close,
			data);

	return true;

fail4:
	g_io_channel_shutdown (data->channel, true, NULL);
	g_io_channel_unref (data->channel);
fail3:
	g_object_unref (data->src_address);
fail2:
	g_object_unref (data->socket);
fail1:
	g_main_loop_unref (data->loop);
	data->loop = NULL;

	return false;
}

/**
 * Determine when \ref CC_OCI_PROCESS_SOCKET is created.
 *
 * \param monitor \c GFileMonitor.
 * \param file \c GFile.
 * \param other_file \c GFile (unused).
 * \param event_type \c GFileMonitorEvent.
 * \param data \ref process_watcher_data.
 */
static void
watcher_runtime_dir (GFileMonitor            *monitor,
		GFile                        *file,
		GFile                        *other_file,
		GFileMonitorEvent             event_type,
		struct process_watcher_data  *data)
{
	g_autofree gchar  *path = NULL;
	g_autofree gchar  *name = NULL;

	(void)other_file;

	g_assert (data);

	if (event_type != G_FILE_MONITOR_EVENT_CHANGES_DONE_HINT) {
		return;
	}

	path = g_file_get_path (file);
	if (! path) {
		return;
	}

	name = g_path_get_basename (path);

	/* ignore non-matching files */
	if (g_strcmp0 (CC_OCI_PROCESS_SOCKET, name)) {
		return;
	}

	/* CC_OCI_PROCESS_SOCKET has now been created, so delete the
	 * monitor.
	 */
	g_object_unref (monitor);

	/* Now that the socket has been created, connect to it */
	if (! handle_process_socket (data)) {
		data->failed = true;
		g_critical ("failed to handle process socket");
	}
}

/*!
 * Start a VM previously setup by a call to cc_oci_create().
 *
 * \param config \ref cc_oci_config.
 * \param state \ref oci_state.
 *
 * \return \c true on success, else \c false.
 */
gboolean
cc_oci_start (struct cc_oci_config *config,
		struct oci_state *state)
{
	gboolean       ret = false;
	GPid           pid;
	GFileMonitor  *monitor = NULL;
	GFile         *file = NULL;
	GError        *error = NULL;
	gboolean       wait = false;
	struct process_watcher_data data = { 0 };
	gchar         *config_file = NULL;

	if (! config || ! state) {
		return false;
	}

	if (state->status == OCI_STATUS_RUNNING) {
		if (cc_oci_vm_running (state)) {
			g_critical ("container %s is already running",
					config->optarg_container_id);
		} else {
			/* pid from state file is not / no longer valid */
			g_critical ("container no longer running");
		}

		return false;

	} else if (state->status != OCI_STATUS_CREATED) {
		g_critical ("unexpected state for container %s: %s",
				config->optarg_container_id,
				cc_oci_status_to_str (state->status));
		return false;
	}

	/* FIXME: how can we handle a "start --bundle=..." override? */
	if (start_data.bundle) {
		if (config->bundle_path) {
			g_free (config->bundle_path);
		}

		config->bundle_path = cc_oci_resolve_path (start_data.bundle);
		g_free (start_data.bundle);
		start_data.bundle = NULL;
	}

	pid = config->state.workload_pid;

	/* XXX: If running stand-alone, wait for the hypervisor to
	 * finish. But if running under containerd, don't wait.
	 *
	 * A simple way to determine if we're being called
	 * under containerd is to check if stdin is closed.
	 *
	 * FIXME: a better way is to check if config->process.terminal
	 * is set.
	 *
	 * Do not wait when console is empty.
	 */
	if ((isatty (STDIN_FILENO) && ! config->detached_mode) &&
	    !config->use_socket_console) {
		wait = true;
	}

	if (wait) {
		data.config = config;
		data.loop = g_main_loop_new (NULL, 0);
		if (! data.loop) {
			g_critical ("cannot create main loop for client");
			return false;
		}

		file = g_file_new_for_path (config->state.runtime_path);
		if (! file) {
			g_main_loop_unref (data.loop);
			return false;
		}

		/* create inotify watch on runtime directory
		 * (crucially before the VM is resumed).
		 */
		monitor = g_file_monitor_directory (file,
				G_FILE_MONITOR_WATCH_MOVES,
				NULL, &error);
		if (! monitor) {
			g_critical ("failed to monitor %s: %s",
					g_file_get_path (file),
					error->message);
			g_error_free (error);
			g_object_unref (file);
			g_main_loop_unref (data.loop);

			return false;
		}

		g_signal_connect (monitor, "changed",
				G_CALLBACK (watcher_runtime_dir),
				&data);
	}

	/* "create" left the VM in a stopped state, so now let it
	 * continue.
	 *
	 * This will result in \ref CC_OCI_PROCESS_SOCKET being
	 * created, however there will be a delay. Since we wish to
	 * connect to this socket, the approach is to use an inotify
	 * watch to wait for the socket file to exist, then connect to
	 * it.
	 */
	if (kill (pid, SIGCONT) < 0) {
		g_critical ("failed to start VM %s: %s",
				config->optarg_container_id,
				strerror (errno));
		return false;
	}

	g_debug ("activated VM %s (pid %d)",
			config->optarg_container_id,
			(int)pid);

	/* Now the VM is running */
	config->state.status = OCI_STATUS_RUNNING;

	/* update state file after run container */
	if (! cc_oci_state_file_create (config, state->create_time)) {
		g_critical ("failed to recreate state file");
		ret = false;
		goto out;
	}

	/* If a hook returns a non-zero exit code, then an error is
	logged and the remaining hooks are executed. */
	cc_run_hooks (config->oci.hooks.poststart,
	              config->state.state_file_path, false);

	if (wait) {
		g_main_loop_run (data.loop);

		/* Read state file to detect if the VM was stopped */
		ret = cc_oci_get_config_and_state (&config_file, config,
				&state);
		if (! ret) {
			goto out;
		}

		/* If the VM was stopped then *do not* cleanup */
		if (config->state.status != OCI_STATUS_STOPPED &&
			config->state.status != OCI_STATUS_STOPPING) {
			ret = cc_oci_cleanup (config);
			if (data.failed) {
				ret = false;
			}
		}
	} else {
		ret = true;
	}

out:
	if (wait) {
		if (file) {
			g_object_unref (file);
		}
		if (data.channel) {
			g_io_channel_shutdown (data.channel, true, NULL);
			g_io_channel_unref (data.channel);
		}
		if (data.src_address) {
			g_object_unref (data.src_address);
		}
		if (data.socket) {
			g_object_unref (data.socket);
		}
		if (data.loop) {
			g_main_loop_unref (data.loop);
			data.loop = NULL;
		}
		g_free_if_set (config_file);
	}

	return ret;
}

/*!
 * Start the hypervisor and run the workload.
 *
 * \param config \ref cc_oci_config.
 *
 * \return \c true on success, else \c false.
 */
gboolean
cc_oci_run (struct cc_oci_config *config)
{
	struct oci_state  *state;

	if (! config) {
		return false;
	}

	if (! cc_oci_create (config)) {
		return false;
	}

	/* FIXME: Inefficient - cc_oci_create() has already created the
	 * state file, so should not need to re-read it!!
	 *
	 * we could potentially associate config and state
	 * (config->state), but great care would need to be taken on
	 * cleanup.
	 */
	state = cc_oci_state_file_read (config->state.state_file_path);
	if (! state) {
		g_critical ("failed to read state file "
				"for container %s",
				config->optarg_container_id);
		return false;
	}

	if (! cc_oci_start (config, state)) {
		return false;
	}

	return true;
}

/*!
 * Stop the Hypervisor.
 *
 * \param config \ref cc_oci_config.
 * \param state \ref oci_state.
 *
 * \return \c true on success, else \c false.
 */
gboolean
cc_oci_stop (struct cc_oci_config *config,
		struct oci_state *state)
{
	gboolean  ret;

	g_assert (config);
	g_assert (state);

	if (cc_oci_vm_running (state)) {
		ret = cc_oci_vm_shutdown (state->comms_path, state->pid);
		if (! ret) {
			return false;
		}
	} else {
		/* This isn't a fatal condition since:
		 *
		 * - containerd calls "delete" twice (unclear why).
		 * - Even if the VM has already shutdown, it's still
		 *   necessary to perform cleanup (unmounting, etc).
		 */
		g_warning ("Cannot delete VM %s (pid %u) - "
				"not running",
				state->id, state->pid);
	}

	ret = cc_oci_cleanup (config);

	/* The post-stop hooks are called after the container process is
	 * stopped. Cleanup or debugging could be performed in such a
	 * hook. If a hook returns a non-zero exit code, then an error
	 * is logged and the remaining hooks are executed.
	 */
	cc_run_hooks (config->oci.hooks.poststop,
	              config->state.state_file_path, false);

	return ret;
}

/*!
 * Toggle the state of the Hypervisor.
 *
 * \param config \ref cc_oci_config.
 * \param state \ref oci_state.
 * \param pause If \c true, pause the VM, else resume it.
 *
 * \return \c true on success, else \c false.
 */
gboolean
cc_oci_toggle (struct cc_oci_config *config,
		struct oci_state *state,
		gboolean pause)
{
	gboolean        (*fp) (const gchar *socket_path, GPid pid);
	enum oci_status   dest_status;
	gboolean          ret;

	g_assert (config);
	g_assert (state);

	dest_status = pause ? OCI_STATUS_PAUSED : OCI_STATUS_RUNNING;

	if (state->status == dest_status) {
		g_warning ("already %s",
				cc_oci_status_to_str (state->status));
		return true;
	}

	fp = pause ? cc_oci_vm_pause : cc_oci_vm_resume;

	ret = fp (state->comms_path, state->pid);
	if (! ret) {
		return false;
	}

	config->state.status = dest_status;

	return cc_oci_state_file_create (config, state->create_time);
}

/*!
 * Run the command specified by \p argv in the hypervisor
 * and wait for it to finish.
 *
 * \param config \ref cc_oci_config.
 * \param state \ref oci_state.
 * \param argc Argument count.
 * \param argv Argument vector.
 *
 * \return \c true on success, else \c false.
 */
gboolean
cc_oci_exec (struct cc_oci_config *config,
		struct oci_state *state,
		int argc,
		char *const argv[])
{
	g_assert (config);
	g_assert (state);
	g_assert (argc);
	g_assert (argv);

	if (! cc_oci_vm_connect (config, argc, argv)) {
		g_critical ("failed to connect to VM");
		return false;
	}

	return true;
}

/*!
 * Display details of a VM.
 *
 * \param state State of VM (\ref oci_state).
 * \param options Options for how to display the VM details
 * (\ref format_options).
 *
 * \note FIXME: maybe we should simply not display a VM if it is destroyed?
 */
static void
cc_oci_list_vm (const struct oci_state *state,
		const struct format_options *options)
{
	JsonObject  *obj = NULL;
	const gchar  *status = NULL;

	g_assert (state);
	g_assert (options);

	if (! cc_oci_vm_running (state)) {
		status = cc_oci_status_to_str (OCI_STATUS_STOPPED);
	} else {
		status = cc_oci_status_to_str (state->status);
	}

	if (! options->use_json) {
		g_print ("%-*s ", options->id_width, state->id);

		/* XXX: It doesn't seem to be possible to display an
		 * unsigned value using a minimum field width *iff* the
		 * value is zero.
		 *
		 * We need to be able to display zero to represent an
		 * unstarted container, hence this unsavoury test.
		 */
		if (! state->pid) {
			g_print ("%-*.*s ",
					options->pid_width,
					options->pid_width,
					"0");
		} else {
			g_print ("%-*.u ",
					options->pid_width,
					(unsigned)state->pid);
		}

		g_print ("%-*s %-*s %-*s%s",
				options->status_width,
				status,

				options->bundle_width,
				state->bundle_path,

				options->created_width,
				state->create_time,

				options->show_all ? " " : "\n");

		if (options->show_all) {
			g_print ("%-*s %-*s %-*s\n",
					options->hypervisor_width,
					state->vm->hypervisor_path,

					options->kernel_width,
					state->vm->kernel_path,

					options->image_width,
					state->vm->image_path);
		}

		return;
	}

	obj = json_object_new ();

	json_object_set_string_member (obj, "id", state->id);
	json_object_set_int_member (obj, "pid", state->pid);

	json_object_set_string_member (obj, "status", status);

	json_object_set_string_member (obj, "bundle", state->bundle_path);
	json_object_set_string_member (obj, "created", state->create_time);

	if (options->show_all) {
		json_object_set_string_member (obj, "hypervisor",
				state->vm->hypervisor_path);

		json_object_set_string_member (obj, "kernel",
				state->vm->kernel_path);

		json_object_set_string_member (obj, "image",
				state->vm->image_path);
	}

	/* The array now owns the object, so no need to free it */
	json_array_add_object_element (options->array, obj);
}

/*!
 * Get the state of a VM.
 *
 * \param name Name of VM.
 * \param root_dir Root directory to use for runtime.
 *
 * Note that error checking has to be lax here since:
 *
 * - the VM may be destroyed as this function runs.
 *
 * \return \ref oci_state on success, else \c NULL.
 */
static struct oci_state *
cc_oci_vm_get_state (const gchar *name, const char *root_dir)
{
	struct cc_oci_config  config = { { 0 } };
	struct oci_state      *state = NULL;
	gchar                 *config_file = NULL;

	g_assert (name);

	config.optarg_container_id = name;

	if (root_dir) {
		config.root_dir = g_strdup (root_dir);
	}

	if (! cc_oci_runtime_path_get (&config)) {
		return NULL;
	}

	if (! cc_oci_state_file_get (&config)) {
		return NULL;
	}

	state = cc_oci_state_file_read (config.state.state_file_path);

	g_free_if_set (config_file);
	cc_oci_config_free (&config);

	return state;
}

/*!
 * Update the widths required to display a VM.
 *
 * \param state State of VM (\ref oci_state).
 * \param options Options for how to display the VM details
 * (\ref format_options).
 *
 * \return \ref oci_state on success, else \c NULL.
 *
 * \todo FIXME: This function needs to consider not only the width of
 * the values, but also the width of the column headings (see the extra
 * test required to handle PIDs in the code below).
 */
static void
cc_oci_update_options (const struct oci_state *state,
		struct format_options *options)
{
	static int   status_max = 0;
	GString     *str = g_string_new("");

	g_assert (state);
	g_assert (state->vm);
	g_assert (options);

	if (! status_max) {
		status_max = cc_oci_status_length ();
		options->status_width = status_max;
	}

	g_string_assign(str, state->id);
	options->id_width = CC_OCI_MAX (options->id_width,
			(int)str->len);

	g_string_printf(str, "%u", (unsigned)state->pid);
	options->pid_width = CC_OCI_MAX (options->pid_width,
			(int)str->len);

	/* XXX: a PID may be shorter than its column heading, so handle
	 * that.
	 */
	options->pid_width = CC_OCI_MAX (options->pid_width,
			(int)sizeof("PID")-1);

	g_string_assign(str, state->bundle_path);
	options->bundle_width = CC_OCI_MAX (options->bundle_width,
			(int)str->len);

	g_string_assign(str, state->create_time);
	options->created_width = CC_OCI_MAX (options->created_width,
			(int)str->len);

	g_string_assign(str, state->vm->hypervisor_path);
	options->hypervisor_width = CC_OCI_MAX (options->hypervisor_width,
			(int)str->len);

	g_string_assign(str, state->vm->image_path);
	options->image_width = CC_OCI_MAX (options->image_width,
			(int)str->len);

	g_string_assign(str, state->vm->kernel_path);
	options->kernel_width = CC_OCI_MAX (options->kernel_width,
			(int)str->len);

	g_string_free(str, true);
}

/*!
 * List all VMs.
 *
 * Note that error checking has to be lax here since:
 *
 * - There may be no VMS to report on.
 * - VMs may be destroyed as this function runs.
 *
 * \param config \ref cc_oci_config.
 * \param format Type of format to present list in ("json", "table",
 * or NULL for text).
 * \param show_all If \c true, show all details.
 *
 * \return \c true on success, else \c false.
 */
gboolean
cc_oci_list (struct cc_oci_config *config, const gchar *format,
        gboolean show_all)
{
	GDir                   *dir;
	const gchar            *dirname;
	const gchar            *name;
	GSList                 *vms = NULL;
	struct oci_state       *state = NULL;
	gchar                  *str = NULL;
	struct format_options   options = { 0 };

	if ((!config) || (!format) || (!(*format))) {
		return false;
	}

	dirname = config->root_dir
		? config->root_dir
		: CC_OCI_RUNTIME_DIR_PREFIX;

	if (! g_strcmp0 (format, "json")) {
		options.use_json = true;
	} else if (! g_strcmp0 (format, "table")) {
		; /* NOP */
	} else {
		g_critical ("invalid list format: %s", format);
		return false;
	}

	options.show_all = show_all;

	dir = g_dir_open (dirname, 0x0, NULL);
	if (! dir) {
		/* No containers yet, so not an error */
		goto no_vms;
	}

	/* Read all VM state files and add to a list */
	while ((name = g_dir_read_name (dir)) != NULL) {
		gboolean ret;
		gchar *path;

		path = g_build_path ("/", dirname, name, NULL);

		ret = g_file_test (path, G_FILE_TEST_IS_DIR);
		if (! ret) {
			g_free (path);
			continue;
		}

		g_free (path);

		state = cc_oci_vm_get_state (name, dirname);
		if (! state) {
			continue;
		}

		if (! options.use_json) {
			/* calculate the maximum field widths
			 * to display the state values.
			 */
			cc_oci_update_options (state, &options);
		}

		vms = g_slist_append (vms, state);
	}

no_vms:
	if (options.use_json) {
		if (! vms) {
			/* List is empty */
			/* Be runc compatible */
			g_print ("%s", "null");

			goto out;
		} else {
			options.array = json_array_new ();
		}
	} else {
		/* format the header using the calculated widths */
		g_print ("%-*s %-*s %-*s %-*s %-*s%s",
				options.id_width,
				"ID",

				options.pid_width,
				"PID",

				options.status_width,
				"STATUS",

				options.bundle_width,
				"BUNDLE",

				options.created_width,
				"CREATED",

				options.show_all ? " " : "\n");

		if (options.show_all) {
			g_print ("%-*s %-*s %-*s\n",
					options.hypervisor_width,
					"HYPERVISOR",

					options.kernel_width,
					"KERNEL",

					options.image_width,
					"IMAGE");
		}
	}

	/* display the VMs, again using the calculated widths */
	g_slist_foreach (vms, (GFunc)cc_oci_list_vm, &options);

	if (options.use_json) {
		str = cc_oci_json_arr_to_string (options.array, false);
		if (! str) {
			goto out;
		}

		g_print ("%s\n", str);
		json_array_unref (options.array);
	}

	/* clean up */
	g_slist_free_full (vms, (GDestroyNotify)cc_oci_state_free);

out:
	if (dir) {
		g_dir_close (dir);
	}
	g_free_if_set (str);

	return true;
}

/**
 * Transfer certain elements from \p state to \p config.
 *
 * This is required since a state file is only ever generated from a
 * \ref cc_oci_config object.
 *
 * \param config \ref cc_oci_config.
 * \param state \ref oci_state.
 *
 * \return \c true on success, else \c false.
 */
gboolean
cc_oci_config_update (struct cc_oci_config *config,
		struct oci_state *state)
{
	if (! (config && state)) {
		return false;
	}

	if (state->mounts) {
		config->oci.mounts = state->mounts;
		state->mounts = NULL;
	}

	if (state->console) {
		config->console = state->console;
		state->console = NULL;
	}

	config->use_socket_console = state->use_socket_console;

	if (state->vm) {
		config->vm = state->vm;
		state->vm = NULL;
	}

	if (state->procsock_path) {
		/* No need to do a full transfer */
		g_strlcpy (config->state.procsock_path,
				state->procsock_path,
				sizeof (config->state.procsock_path));
	}

	return true;
}<|MERGE_RESOLUTION|>--- conflicted
+++ resolved
@@ -787,24 +787,6 @@
 		goto out;
 	}
 
-<<<<<<< HEAD
-=======
-	/* create state file before run hooks */
-	if (! cc_oci_state_file_create (config, timestamp)) {
-		g_critical ("failed to create state file");
-		goto out;
-	}
-
-	/* If a hook returns a non-zero exit code, then an error
-	 * including the exit code and the stderr is returned to the
-	 * caller and the container is torn down.
-	 */
-	if (! cc_run_hooks (config->oci.hooks.prestart,
-	                    config->state.state_file_path, true)) {
-		g_critical ("failed to run prestart hooks");
-	}
-
->>>>>>> 71cc96f4
 	ret = true;
 
 out:
